#!/usr/bin/env python3
# -*- coding: utf-8 -*-
"""Making Journal Club easier.

Usage:
    jfc
    jfc config
    jfc clean db
    jfc clean config
    jfc clean all
    jfc --version
    jfc --help

Options:
    --version   Show version.
    --help      Show this screen.
"""

import docopt
import toml
import os
import appdirs
import sys
import sqlite3
import halo
import datetime
import random
import textwrap
import rich
import rich.console
import rich.prompt
import webbrowser
import jfc.version as version
import jfc.headers as headers
import jfc.defaults as defaults
import jfc.arxiv as arxiv
import jfc.log as log
from jfc.cursor import WithCursor


CATEGORY_KEYS = [
    'cs',
    'econ',
    'eess',
    'math',
    'astro-ph',
    'cond-mat',
    'gr-qc',
    'hep-ex',
    'hep-lat',
    'hep-ph',
    'hep-th',
    'math-ph',
    'nlin',
    'nucl-ex',
    'nucl-th',
    'physics',
    'quant-ph',
    'q-bio',
    'q-fin',
    'stat',
]


def main():
    arguments = docopt.docopt(__doc__, version=version.__version__)

    conf_dir = appdirs.user_config_dir('jfc', 'mikeevmm')
    data_dir = appdirs.user_data_dir('jfc', 'mikeevmm')
    today = datetime.datetime.today()
    console = rich.console.Console()
    
    # Create configuration directories and files if they don't exist
    if not os.path.exists(conf_dir):
        os.makedirs(conf_dir)
    if not os.path.exists(data_dir):
        os.makedirs(data_dir)
    
    conf_path = os.path.join(conf_dir, 'settings.toml')
    db_path = os.path.join(data_dir, 'articles.db')

    # Config. reset mode?
    if arguments['clean']:
        if ((arguments['config'] or arguments['all']) 
                and os.path.exists(conf_path)):
            os.rename(conf_path, os.path.join(conf_dir, 'settings.toml.old'))
        if (arguments['db'] or arguments['all']) and os.path.exists(db_path):
            os.rename(db_path, os.path.join(data_dir, 'articles.db.old'))
        exit(0)

    first_time = False
    if not os.path.exists(conf_path):
        first_time = True
        with open(conf_path, 'w') as conf_file:
            conf_file.write(defaults.SETTINGS)

    # Config. dir. output mode?
    if arguments['config']:
        print(conf_path, end='')
        exit(0)

    # Read the settings
    with open(conf_path, 'r') as conf_file:
        conf = toml.load(conf_file)
    
    # Print a header, because we're cool like that
    if conf.get('show_header', True):
        headers.print_header(console)
        print('')

    if first_time:
        log.warn('It seems like this is the first time running jfc. Please '
            'give it some time to fetch articles.')
    
    with halo.Halo(text='Warming up engines...', spinner='dots') as spinner,\
         sqlite3.connect(db_path) as db:
        # Initialize articles table if first time
        with WithCursor(db) as cursor:
            cursor.execute('''CREATE TABLE IF NOT EXISTS articles
                            (year INTEGER NOT NULL,
                             month INTEGER NOT NULL,
                             day INTEGER NOT NULL,
                             title TEXT NOT NULL,
                             abstract TEXT NOT NULL,
                             authors TEXT NOT NULL,
                             category TEXT NOT NULL,
                             link TEXT NOT NULL PRIMARY KEY,
                             read BOOLEAN)''')
    
        # Prune the database of old articles
        # Prune since when?
        conf_delta = conf.get('span', 7)
        prune_since = (today - datetime.timedelta(days=conf_delta)).date()

        with WithCursor(db) as cursor:
            cursor.execute('DELETE FROM articles WHERE YEAR<:year OR '
                            '(YEAR=:year AND MONTH<:month) OR '
                            '(YEAR=:year AND MONTH=:month AND DAY<:day)',
                        {'day':prune_since.day,
                         'month':prune_since.month,
                         'year':prune_since.year})
        
        # Find out if we need to poll the ArXiv database again
        # (or if we have already done so today)
        last_published = None
        today_date = today.date()
        with WithCursor(db) as cursor:
            query = cursor.execute('SELECT day, month, year FROM articles')
        for (day, month, year) in query:
            date = datetime.date(day=day, month=month, year=year)
            if last_published is None or date > last_published:
                last_published = date
        
        # (articles are published on yesterday's midnight; this is parsed as
        #   yesterday)
        if (last_published is not None and
            last_published == today_date - datetime.timedelta(days=1)):
            # No need to poll the API again
            pass
        else:
            # Poll the ArXiv API
            # We're very explicit here to make sure we don't send garbage into
            #  the ArXiv query.
            categories = [cat for cat in CATEGORY_KEYS
                            if conf.get('categories', {}).get(cat, False)]
            
            page_size = 200
            for i, results_page in enumerate(arxiv.query(
                                        categories, page_size=page_size)):
                spinner.text = (random.choice([
                    'Perusing ArXiv...',
                    'Eyeing articles...',
                    'Contacting Reviewer #2...',
                    'Checking out the math...',
                    'Contacting the corresponding author...',
                    'Commenting publication...',
                    'Skipping to the conclusions...',
                    'Recompiling LaTeX...',
                    'Calling the arXiv API... (no, really)',
                    'Wow, this is taking a while?',
                    'Reading the abstract only...'])
                    + ' (' + str(i*page_size) + ')')

                if results_page['bozo'] == True:
                    spinner.fail(
                        'Something went wrong on the ArXiv end of things. '
                        'Please try again later.')
                    exit(1)

                items_to_insert = []

                finished = False
                for entry in results_page['entries']:
                    item = {
                        'link': entry['link'],
                        'date': datetime.datetime(
                            *entry['published_parsed'][:6]).date(),
                        'title': ' '.join(line.strip()
                            for line in entry['title'].splitlines()),
                        'abstract': entry['summary'],
                        'authors': [
                            author['name'] for author in entry['authors']],
                        'category': entry['arxiv_primary_category']['term']
                    }

                    # Results are sorted by update date from newest to oldest,
                    # so if we're looking at dates older than the pruning date
                    # we can abort.
                    if item['date'] < prune_since:
                        # However, if this is an item that has appeared because
                        # its update date is recent, we continue scanning the
                        # list.
                        update_date = datetime.datetime(
                            *entry['updated_parsed'][:6]).date()
                        if update_date >= prune_since:
                            continue

                        finished = True
                        break
                    
                    # Likewise, if the link is found in the database, then we've
                    # already seen this and everything older.
                    with WithCursor(db) as cursor:
                        query = cursor.execute(
                            'SELECT EXISTS(SELECT 1 FROM articles '
                            'WHERE link=?)',
                            (item['link'],))
                    seen = False
                    for value in query:
                        if value != (0,):
                            seen = True
                    if seen:
                        finished = True
                        break 
                    
                    # Otherwise, push this item into the database
                    # We can batch-execute queries/inserts into the SQL database,
                    # so we postpone this to the end of the loop.
                    items_to_insert.append(item)
                
                with WithCursor(db) as cursor:
                    cursor.executemany(
                        'INSERT INTO articles '
                        '(year, month, day, title, abstract, authors, '
                            'category, link, read) '
                        'VALUES '
                        '(?, ?, ?, ?, ?, ?, ?, ?, ?)',
                        [(item['date'].year,
                          item['date'].month,
                          item['date'].day,
                          item['title'],
                          ' '.join(line.strip()
                            for line in item['abstract'].splitlines()),
                          ', '.join(item['authors']),
                          item['category'],
                          item['link'],
                          False)
                        for item in items_to_insert])
                
                if finished:
                    db.commit()
                    spinner.succeed('Done.')
                    break
    
    with sqlite3.connect(db_path) as db:
        # Get all the articles that haven't been read yet
        # The results are returned as tuples, being that the field each element
        # of the tuple corresponds to is given by the order in which the columns
        # of the table were declared. This is less than ideal, but follows from
        # the integration with SQLite.
<<<<<<< HEAD
        with WithCursor(db, db.cursor()) as cursor:
            query = cursor.execute('SELECT * FROM articles WHERE read = 0')
=======
        with WithCursor(db) as cursor:
            query = cursor.execute('SELECT * FROM articles WHERE read = false')
>>>>>>> 9f906a6f
        articles = [
            {field: value for field, value in zip(
                ('year', 'month', 'day', 'title', 'abstract', 'authors',
                    'category', 'link', 'read'), element)}
            for element in query]
        random.shuffle(articles)

        # Show the articles

        try:
            for article in articles:
                # Immediately set the article as read. This will allow us to
                # skip early to the next article if the user asks to do so.
                with WithCursor(db) as cursor:
                    cursor.execute(
                            'UPDATE articles SET read=1 WHERE link=?',
                            (article['link'],))
                db.commit()

                # Show the article
                console.rule()
                console.print('')
                for line in textwrap.wrap(
                    article['title'], width=console.width):
                    console.print(line, justify='center', soft_wrap=True)
                for line in textwrap.wrap(
                    article['authors'], width=console.width):
                    console.print(line, justify='center', style='dim')
                console.print(article['link'], justify='center', style='dim')
                console.print('')
                    
                action = rich.prompt.Prompt.ask(
                        '[bold green][N][/bold green] Next  '
                        '[bold green][A][/bold green] Show abstract ',
                        choices=['n', 'a', 'N', 'A'], default='N',
                        show_choices=False).lower()
                print('\033[F\033[F') # Overwrite the prompt

                # Skip to next article
                if action == 'n':
                    continue
                
                # Otherwise, show the abstract; do this in a separate screen
                with console.screen():
                    console.print('\n')
                    for line in textwrap.wrap(
                        article['title'], width=console.width):
                        console.print(line, justify='center', soft_wrap=True)
                    for line in textwrap.wrap(
                        article['authors'], width=console.width):
                        console.print(line, justify='center', style='dim')
                    console.print(
                        article['link'], justify='center', style='dim')
                    console.print('\n')
                    for line in textwrap.wrap(
                        article['abstract'], width=console.width):
                        console.print(line, soft_wrap=True)
                    console.print('')

                    action = rich.prompt.Prompt.ask(
                            '[bold green][N][/bold green] Next  '
                            '[bold green][O][/bold green] Open in Browser',
                            choices=['n', 'o', 'N', 'O'],
                            show_choices=False, default='N').lower()
                    print('\033[F\033[F') # Overwrite the prompt

                    # Skip to the next article
                    if action == 'n':
                        continue

                    # Otherwise, open the article in the browser, and continue.
                    webbrowser.open(article['link'])

        except KeyboardInterrupt:
            exit(0)

    rich.print('[green]:heavy_check_mark: All caught up![/green]')<|MERGE_RESOLUTION|>--- conflicted
+++ resolved
@@ -268,13 +268,8 @@
         # of the tuple corresponds to is given by the order in which the columns
         # of the table were declared. This is less than ideal, but follows from
         # the integration with SQLite.
-<<<<<<< HEAD
         with WithCursor(db, db.cursor()) as cursor:
             query = cursor.execute('SELECT * FROM articles WHERE read = 0')
-=======
-        with WithCursor(db) as cursor:
-            query = cursor.execute('SELECT * FROM articles WHERE read = false')
->>>>>>> 9f906a6f
         articles = [
             {field: value for field, value in zip(
                 ('year', 'month', 'day', 'title', 'abstract', 'authors',
